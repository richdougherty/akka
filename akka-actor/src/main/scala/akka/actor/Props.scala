/**
 *  Copyright (C) 2009-2011 Typesafe Inc. <http://www.typesafe.com>
 */

package akka.actor

import akka.dispatch._
import akka.japi.Creator
import akka.util._
import collection.immutable.Stack
import akka.routing.{ NoRouter, RouterConfig }

/**
 * ActorRef configuration object, this is threadsafe and fully sharable
 *
 * Props() returns default configuration
 * FIXME document me
 */
object Props {
  import FaultHandlingStrategy._

  final val defaultCreator: () ⇒ Actor = () ⇒ throw new UnsupportedOperationException("No actor creator specified!")
  final val defaultDispatcher: MessageDispatcher = null
  final val defaultTimeout: Timeout = Timeout(Duration.MinusInf)
  final val defaultDecider: Decider = {
    case _: ActorInitializationException ⇒ Stop
    case _: ActorKilledException         ⇒ Stop
    case _: Exception                    ⇒ Restart
    case _                               ⇒ Escalate
  }

  final val defaultRoutedProps: RouterConfig = NoRouter

  final val defaultFaultHandler: FaultHandlingStrategy = OneForOneStrategy(defaultDecider, None, None)

  final val noHotSwap: Stack[Actor.Receive] = Stack.empty

  /**
   * The default Props instance, uses the settings from the Props object starting with default*
   */
  final val default = new Props()

  /**
   * Returns a cached default implementation of Props
   */
  def apply(): Props = default

  val empty = Props(new Actor { def receive = Actor.emptyBehavior })

  /**
   * Returns a Props that has default values except for "creator" which will be a function that creates an instance
   * of the supplied type using the default constructor
   */
  def apply[T <: Actor: ClassManifest]: Props =
    default.withCreator(implicitly[ClassManifest[T]].erasure.asInstanceOf[Class[_ <: Actor]].newInstance)

  /**
   * Returns a Props that has default values except for "creator" which will be a function that creates an instance
   * of the supplied class using the default constructor
   */
  def apply(actorClass: Class[_ <: Actor]): Props =
    default.withCreator(actorClass.newInstance)

  /**
   * Returns a Props that has default values except for "creator" which will be a function that creates an instance
   * using the supplied thunk
   */
  def apply(creator: ⇒ Actor): Props = default.withCreator(creator)

  /**
   * Returns a Props that has default values except for "creator" which will be a function that creates an instance
   * using the supplied thunk
   */
  def apply(creator: Creator[_ <: Actor]): Props = default.withCreator(creator.create)

  def apply(behavior: ActorContext ⇒ Actor.Receive): Props = apply(new Actor { def receive = behavior(context) })

  def apply(faultHandler: FaultHandlingStrategy): Props = apply(new Actor { def receive = { case _ ⇒ } }).withFaultHandler(faultHandler)
}

/**
 * ActorRef configuration object, this is thread safe and fully sharable
 */
case class Props(creator: () ⇒ Actor = Props.defaultCreator,
                 @transient dispatcher: MessageDispatcher = Props.defaultDispatcher,
                 timeout: Timeout = Props.defaultTimeout,
<<<<<<< HEAD
                 faultHandler: FaultHandlingStrategy = Props.defaultFaultHandler,
                 routerConfig: RouterConfig = Props.defaultRoutedProps) {
=======
                 faultHandler: FaultHandlingStrategy = Props.defaultFaultHandler) {

  /**
   * Java API
   */
  def this(factory: UntypedActorFactory) = this(
    creator = () ⇒ factory.create(),
    dispatcher = Props.defaultDispatcher,
    timeout = Props.defaultTimeout,
    faultHandler = Props.defaultFaultHandler)

  /**
   * Java API
   */
  def this(actorClass: Class[_ <: Actor]) = this(
    creator = () ⇒ actorClass.newInstance,
    dispatcher = Props.defaultDispatcher,
    timeout = Props.defaultTimeout,
    faultHandler = Props.defaultFaultHandler)

>>>>>>> e18c924c
  /**
   * No-args constructor that sets all the default values
   * Java API
   */
  def this() = this(
    creator = Props.defaultCreator,
    dispatcher = Props.defaultDispatcher,
    timeout = Props.defaultTimeout,
    faultHandler = Props.defaultFaultHandler,
    routerConfig = Props.defaultRoutedProps)

  /**
   * Returns a new Props with the specified creator set
   *  Scala API
   */
  def withCreator(c: ⇒ Actor) = copy(creator = () ⇒ c)

  /**
   * Returns a new Props with the specified creator set
   *  Java API
   */
  def withCreator(c: Creator[Actor]) = copy(creator = () ⇒ c.create)

  /**
   * Returns a new Props with the specified creator set
   *  Java API
   */
  def withCreator(c: Class[_ <: Actor]) = copy(creator = () ⇒ c.newInstance)

  /**
   * Returns a new Props with the specified dispatcher set
   *  Java API
   */
  def withDispatcher(d: MessageDispatcher) = copy(dispatcher = d)

  /**
   * Returns a new Props with the specified timeout set
   * Java API
   */
  def withTimeout(t: Timeout) = copy(timeout = t)

  /**
   * Returns a new Props with the specified faulthandler set
   * Java API
   */
  def withFaultHandler(f: FaultHandlingStrategy) = copy(faultHandler = f)

  /**
   * Returns a new Props with the specified router config set
   * Java API
   */
  def withRouter(r: RouterConfig) = copy(routerConfig = r)
}<|MERGE_RESOLUTION|>--- conflicted
+++ resolved
@@ -84,11 +84,8 @@
 case class Props(creator: () ⇒ Actor = Props.defaultCreator,
                  @transient dispatcher: MessageDispatcher = Props.defaultDispatcher,
                  timeout: Timeout = Props.defaultTimeout,
-<<<<<<< HEAD
                  faultHandler: FaultHandlingStrategy = Props.defaultFaultHandler,
                  routerConfig: RouterConfig = Props.defaultRoutedProps) {
-=======
-                 faultHandler: FaultHandlingStrategy = Props.defaultFaultHandler) {
 
   /**
    * Java API
@@ -108,7 +105,6 @@
     timeout = Props.defaultTimeout,
     faultHandler = Props.defaultFaultHandler)
 
->>>>>>> e18c924c
   /**
    * No-args constructor that sets all the default values
    * Java API
