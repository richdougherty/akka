/**
 * Copyright (C) 2009-2011 Typesafe Inc. <http://www.typesafe.com>
 */

package akka.actor

import java.util.concurrent.atomic.AtomicLong
import org.jboss.netty.akka.util.{ TimerTask, HashedWheelTimer }
import akka.dispatch._
import akka.routing._
import akka.AkkaException
import akka.util.{ Duration, Switch, Helpers }
import akka.event._
import java.io.Closeable

/**
 * Interface for all ActorRef providers to implement.
 */
trait ActorRefProvider {

  /**
   * Reference to the supervisor of guardian and systemGuardian; this is
   * exposed so that the ActorSystemImpl can use it as lookupRoot, i.e.
   * for anchoring absolute actor look-ups.
   */
  def rootGuardian: InternalActorRef

  /**
   * Reference to the supervisor used for all top-level user actors.
   */
  def guardian: InternalActorRef

  /**
   * Reference to the supervisor used for all top-level system actors.
   */
  def systemGuardian: InternalActorRef

  /**
   * Reference to the death watch service.
   */
  def deathWatch: DeathWatch

  // FIXME: remove/replace???
  def nodename: String

  // FIXME: remove/replace???
  def clustername: String

  /**
   * The root path for all actors within this actor system, including remote
   * address if enabled.
   */
  def rootPath: ActorPath

  def settings: ActorSystem.Settings

  /**
   * Initialization of an ActorRefProvider happens in two steps: first
   * construction of the object with settings, eventStream, scheduler, etc.
   * and then—when the ActorSystem is constructed—the second phase during
   * which actors may be created (e.g. the guardians).
   */
  def init(system: ActorSystemImpl): Unit

  def deployer: Deployer

  def scheduler: Scheduler

  /**
   * Actor factory with create-only semantics: will create an actor as
   * described by props with the given supervisor and path (may be different
   * in case of remote supervision). If systemService is true, deployment is
   * bypassed (local-only).
   */
  def actorOf(system: ActorSystemImpl, props: Props, supervisor: InternalActorRef, path: ActorPath, systemService: Boolean, deploy: Option[Deploy]): InternalActorRef

  /**
   * Create actor reference for a specified local or remote path. If no such
   * actor exists, it will be (equivalent to) a dead letter reference.
   */
  def actorFor(path: ActorPath): InternalActorRef

  /**
   * Create actor reference for a specified local or remote path, which will
   * be parsed using java.net.URI. If no such actor exists, it will be
   * (equivalent to) a dead letter reference. If `s` is a relative URI, resolve
   * it relative to the given ref.
   */
  def actorFor(ref: InternalActorRef, s: String): InternalActorRef

  /**
   * Create actor reference for the specified child path starting at the
   * given starting point. This method always returns an actor which is “logically local”,
   * i.e. it cannot be used to obtain a reference to an actor which is not
   * physically or logically attached to this actor system.
   */
  def actorFor(ref: InternalActorRef, p: Iterable[String]): InternalActorRef

  /**
   * Create AskActorRef and register it properly so it can be serialized/deserialized;
   * caller needs to send the message.
   */
  def ask(within: Timeout): Option[AskActorRef]

  /**
   * This Future is completed upon termination of this ActorRefProvider, which
   * is usually initiated by stopping the guardian via ActorSystem.stop().
   */
  def terminationFuture: Future[Unit]
}

/**
 * Interface implemented by ActorSystem and AkkaContext, the only two places
 * from which you can get fresh actors.
 */
trait ActorRefFactory {

  protected def systemImpl: ActorSystemImpl

  protected def provider: ActorRefProvider

  protected def dispatcher: MessageDispatcher

  /**
   * Father of all children created by this interface.
   */
  protected def guardian: InternalActorRef

  protected def lookupRoot: InternalActorRef

  /**
   * Create new actor as child of this context and give it an automatically
   * generated name (currently similar to base64-encoded integer count,
   * reversed and with “$” prepended, may change in the future).
   *
   * See [[akka.actor.Props]] for details on how to obtain a `Props` object.
   *
   * When invoked on ActorSystem, this method sends a message to the guardian
   * actor and blocks waiting for a reply, see `akka.actor.creation-timeout` in
   * the `reference.conf`.
   */
  def actorOf(props: Props): ActorRef

  /**
   * Create new actor as child of this context with the given name, which must
   * not be null, empty or start with “$”. If the given name is already in use,
   * and `InvalidActorNameException` is thrown.
   *
   * See [[akka.actor.Props]] for details on how to obtain a `Props` object.
   *
   * When invoked on ActorSystem, this method sends a message to the guardian
   * actor and blocks waiting for a reply, see `akka.actor.creation-timeout` in
   * the `reference.conf`.
   */
  def actorOf(props: Props, name: String): ActorRef

  /**
   * Look-up an actor by path; if it does not exist, returns a reference to
   * the dead-letter mailbox of the [[akka.actor.ActorSystem]]. If the path
   * point to an actor which is not local, no attempt is made during this
   * call to verify that the actor it represents does exist or is alive; use
   * `watch(ref)` to be notified of the target’s termination, which is also
   * signaled if the queried path cannot be resolved.
   */
  def actorFor(path: ActorPath): ActorRef = provider.actorFor(path)

  /**
   * Look-up an actor by path represented as string.
   *
   * Absolute URIs like `akka://appname/user/actorA` are looked up as described
   * for look-ups by `actorOf(ActorPath)`.
   *
   * Relative URIs like `/service/actorA/childB` are looked up relative to the
   * root path of the [[akka.actor.ActorSystem]] containing this factory and as
   * described for look-ups by `actorOf(Iterable[String])`.
   *
   * Relative URIs like `myChild/grandChild` or `../myBrother` are looked up
   * relative to the current context as described for look-ups by
   * `actorOf(Iterable[String])`
   */
  def actorFor(path: String): ActorRef = provider.actorFor(lookupRoot, path)

  /**
   * Look-up an actor by applying the given path elements, starting from the
   * current context, where `".."` signifies the parent of an actor.
   *
   * Example:
   * {{{
   * class MyActor extends Actor {
   *   def receive = {
   *     case msg =>
   *       ...
   *       val target = context.actorFor(Seq("..", "myBrother", "myNephew"))
   *       ...
   * }
   * }
   * }}}
   *
   * For maximum performance use a collection with efficient head & tail operations.
   */
  def actorFor(path: Iterable[String]): ActorRef = provider.actorFor(lookupRoot, path)

  /**
   * ''Java API'': Look-up an actor by applying the given path elements, starting from the
   * current context, where `".."` signifies the parent of an actor.
   *
   * Example:
   * {{{
   * public class MyActor extends UntypedActor {
   *   public void onReceive(Object msg) throws Exception {
   *     ...
   *     final List<String> path = new ArrayList<String>();
   *     path.add("..");
   *     path.add("myBrother");
   *     path.add("myNephew");
   *     final ActorRef target = context().actorFor(path);
   *     ...
   * }
   * }
   * }}}
   *
   * For maximum performance use a collection with efficient head & tail operations.
   */
  def actorFor(path: java.lang.Iterable[String]): ActorRef = {
    import scala.collection.JavaConverters._
    provider.actorFor(lookupRoot, path.asScala)
  }

  /**
   * Construct an [[akka.actor.ActorSelection]] from the given path, which is
   * parsed for wildcards (these are replaced by regular expressions
   * internally). No attempt is made to verify the existence of any part of
   * the supplied path, it is recommended to send a message and gather the
   * replies in order to resolve the matching set of actors.
   */
  def actorSelection(path: String): ActorSelection = ActorSelection(lookupRoot, path)
}

class ActorRefProviderException(message: String) extends AkkaException(message)

/**
 * Internal Akka use only, used in implementation of system.actorOf.
 */
private[akka] case class CreateChild(props: Props, name: String)

/**
 * Internal Akka use only, used in implementation of system.actorOf.
 */
private[akka] case class CreateRandomNameChild(props: Props)

/**
 * Local ActorRef provider.
 */
class LocalActorRefProvider(
  _systemName: String,
  val settings: ActorSystem.Settings,
  val eventStream: EventStream,
  val scheduler: Scheduler,
  val deadLetters: InternalActorRef,
  val rootPath: ActorPath,
  val deployer: Deployer) extends ActorRefProvider {

  def this(_systemName: String,
           settings: ActorSystem.Settings,
           eventStream: EventStream,
           scheduler: Scheduler,
           deadLetters: InternalActorRef) =
    this(_systemName,
      settings,
      eventStream,
      scheduler,
      deadLetters,
      new RootActorPath(LocalAddress(_systemName)),
      new Deployer(settings))

  // FIXME remove both
  val nodename: String = "local"
  val clustername: String = "local"

  val log = Logging(eventStream, "LocalActorRefProvider")

  /*
   * generate name for temporary actor refs
   */
  private val tempNumber = new AtomicLong

  private def tempName() = Helpers.base64(tempNumber.getAndIncrement())

  private val tempNode = rootPath / "temp"

  def tempPath() = tempNode / tempName()

  /**
   * Top-level anchor for the supervision hierarchy of this actor system. Will
   * receive only Supervise/ChildTerminated system messages or Failure message.
   */
  private[akka] val theOneWhoWalksTheBubblesOfSpaceTime: InternalActorRef = new MinimalActorRef {
    val stopped = new Switch(false)

    @volatile
    var causeOfTermination: Option[Throwable] = None

    val path = rootPath / "bubble-walker"

    override def stop() = stopped switchOn {
      terminationFuture.complete(causeOfTermination.toLeft(()))
    }

    override def isTerminated = stopped.isOn

    override def !(message: Any)(implicit sender: ActorRef = null): Unit = stopped.ifOff(message match {
      case Failed(ex) if sender ne null ⇒ causeOfTermination = Some(ex); sender.stop()
      case _                            ⇒ log.error(this + " received unexpected message [" + message + "]")
    })

    override def sendSystemMessage(message: SystemMessage): Unit = stopped ifOff {
      message match {
        case Supervise(child)       ⇒ // TODO register child in some map to keep track of it and enable shutdown after all dead
        case ChildTerminated(child) ⇒ stop()
        case _                      ⇒ log.error(this + " received unexpected system message [" + message + "]")
      }
    }
  }

  /*
   * Guardians can be asked by ActorSystem to create children, i.e. top-level 
   * actors. Therefore these need to answer to these requests, forwarding any
   * exceptions which might have occurred.
   */
  private class Guardian extends Actor {
    def receive = {
      case Terminated(_)                ⇒ context.self.stop()
      case CreateChild(child, name)     ⇒ sender ! (try context.actorOf(child, name) catch { case e: Exception ⇒ e })
      case CreateRandomNameChild(child) ⇒ sender ! (try context.actorOf(child) catch { case e: Exception ⇒ e })
      case m                            ⇒ deadLetters ! DeadLetter(m, sender, self)
    }
  }

  /*
   * Guardians can be asked by ActorSystem to create children, i.e. top-level 
   * actors. Therefore these need to answer to these requests, forwarding any
   * exceptions which might have occurred.
   */
  private class SystemGuardian extends Actor {
    def receive = {
      case Terminated(_) ⇒
        eventStream.stopDefaultLoggers()
        context.self.stop()
      case CreateChild(child, name)     ⇒ sender ! (try context.actorOf(child, name) catch { case e: Exception ⇒ e })
      case CreateRandomNameChild(child) ⇒ sender ! (try context.actorOf(child) catch { case e: Exception ⇒ e })
      case m                            ⇒ deadLetters ! DeadLetter(m, sender, self)
    }
  }

  private val guardianFaultHandlingStrategy = {
    import akka.actor.FaultHandlingStrategy._
    OneForOneStrategy {
      case _: ActorKilledException         ⇒ Stop
      case _: ActorInitializationException ⇒ Stop
      case _: Exception                    ⇒ Restart
    }
  }
  private val guardianProps = Props(new Guardian).withFaultHandler(guardianFaultHandlingStrategy)

  /*
   * The problem is that ActorRefs need a reference to the ActorSystem to
   * provide their service. Hence they cannot be created while the
   * constructors of ActorSystem and ActorRefProvider are still running.
   * The solution is to split out that last part into an init() method,
   * but it also requires these references to be @volatile and lazy.
   */
  @volatile
  private var system: ActorSystemImpl = _

  def dispatcher: MessageDispatcher = system.dispatcher

  lazy val terminationFuture: DefaultPromise[Unit] = new DefaultPromise[Unit](Timeout.never)(dispatcher)

  @volatile
  private var extraNames: Map[String, InternalActorRef] = Map()

  /**
   * Higher-level providers (or extensions) might want to register new synthetic
   * top-level paths for doing special stuff. This is the way to do just that.
   * Just be careful to complete all this before ActorSystem.start() finishes,
   * or before you start your own auto-spawned actors.
   */
  def registerExtraNames(_extras: Map[String, InternalActorRef]): Unit = extraNames ++= _extras

  lazy val rootGuardian: InternalActorRef =
    new LocalActorRef(system, guardianProps, theOneWhoWalksTheBubblesOfSpaceTime, rootPath, true) {
      object Extra {
        def unapply(s: String): Option[InternalActorRef] = extraNames.get(s)
      }

      override def getParent: InternalActorRef = this

      override def getSingleChild(name: String): InternalActorRef = {
        name match {
          case "temp"   ⇒ tempContainer
          case Extra(e) ⇒ e
          case _        ⇒ super.getSingleChild(name)
        }
      }
    }

  lazy val guardian: InternalActorRef =
    actorOf(system, guardianProps, rootGuardian, rootPath / "user", true, None)

  lazy val systemGuardian: InternalActorRef =
    actorOf(system, guardianProps.withCreator(new SystemGuardian), rootGuardian, rootPath / "system", true, None)

  lazy val tempContainer = new VirtualPathContainer(tempNode, rootGuardian, log)

  val deathWatch = new LocalDeathWatch

  def init(_system: ActorSystemImpl) {
    system = _system
    // chain death watchers so that killing guardian stops the application
    deathWatch.subscribe(systemGuardian, guardian)
    deathWatch.subscribe(rootGuardian, systemGuardian)
    eventStream.startDefaultLoggers(_system)
  }

  def actorFor(ref: InternalActorRef, path: String): InternalActorRef = path match {
    case RelativeActorPath(elems) ⇒
      if (elems.isEmpty) deadLetters
      else if (elems.head.isEmpty) actorFor(rootGuardian, elems.tail)
      else actorFor(ref, elems)
    case LocalActorPath(address, elems) if address == rootPath.address ⇒ actorFor(rootGuardian, elems)
    case _ ⇒ deadLetters
  }

  def actorFor(path: ActorPath): InternalActorRef =
    if (path.root == rootPath) actorFor(rootGuardian, path.elements)
    else deadLetters

  def actorFor(ref: InternalActorRef, path: Iterable[String]): InternalActorRef =
    if (path.isEmpty) deadLetters
    else ref.getChild(path.iterator) match {
      case Nobody ⇒ deadLetters
      case x      ⇒ x
    }

  def actorOf(system: ActorSystemImpl, props: Props, supervisor: InternalActorRef, path: ActorPath, systemService: Boolean, deploy: Option[Deploy]): InternalActorRef = {
    props.routerConfig match {
      case NoRouter ⇒ new LocalActorRef(system, props, supervisor, path, systemService) // create a local actor
      case router ⇒
        val depl = deploy orElse {
          val lookupPath = path.elements.drop(1).mkString("/", "/", "")
          deployer.lookup(lookupPath)
        }
<<<<<<< HEAD
        new RoutedActorRef(system, props.withRouter(router.adaptFromDeploy(depl)), supervisor, path)
=======

        actorOf(system, RoutedProps(routerFactory = routerFactory, connectionManager = new LocalConnectionManager(connections)), supervisor, path.name)

      case unknown ⇒ throw new Exception("Don't know how to create this Actor - cause [" + unknown + "]")
>>>>>>> e18c924c
    }
  }

  def ask(within: Timeout): Option[AskActorRef] = {
    (if (within == null) settings.ActorTimeout else within) match {
      case t if t.duration.length <= 0 ⇒
        None
      case t ⇒
        val path = tempPath()
        val name = path.name
        val a = new AskActorRef(path, tempContainer, deathWatch, t, dispatcher) {
          override def whenDone() {
            tempContainer.removeChild(name)
          }
        }
        tempContainer.addChild(name, a)
        Some(a)
    }
  }
}

class LocalDeathWatch extends DeathWatch with ActorClassification {

  def mapSize = 1024

  override def publish(event: Event): Unit = {
    val monitors = dissociate(classify(event))
    if (monitors.nonEmpty) monitors.foreach(_ ! event)
  }

  override def subscribe(subscriber: Subscriber, to: Classifier): Boolean = {
    if (!super.subscribe(subscriber, to)) {
      subscriber ! Terminated(to)
      false
    } else true
  }
}

/**
 * Scheduled tasks (Runnable and functions) are executed with the supplied dispatcher.
 * Note that dispatcher is by-name parameter, because dispatcher might not be initialized
 * when the scheduler is created.
 *
 * The HashedWheelTimer used by this class MUST throw an IllegalStateException
 * if it does not enqueue a task. Once a task is queued, it MUST be executed or
 * returned from stop().
 */
class DefaultScheduler(hashedWheelTimer: HashedWheelTimer, log: LoggingAdapter, dispatcher: ⇒ MessageDispatcher) extends Scheduler with Closeable {

  import org.jboss.netty.akka.util.{ Timeout ⇒ HWTimeout }

  def schedule(initialDelay: Duration, delay: Duration, receiver: ActorRef, message: Any): Cancellable =
    new DefaultCancellable(hashedWheelTimer.newTimeout(createContinuousTask(delay, receiver, message), initialDelay))

  def schedule(initialDelay: Duration, delay: Duration)(f: ⇒ Unit): Cancellable =
    new DefaultCancellable(hashedWheelTimer.newTimeout(createContinuousTask(delay, f), initialDelay))

  def scheduleOnce(delay: Duration, runnable: Runnable): Cancellable =
    new DefaultCancellable(hashedWheelTimer.newTimeout(createSingleTask(runnable), delay))

  def scheduleOnce(delay: Duration, receiver: ActorRef, message: Any): Cancellable =
    new DefaultCancellable(hashedWheelTimer.newTimeout(createSingleTask(receiver, message), delay))

  def scheduleOnce(delay: Duration)(f: ⇒ Unit): Cancellable =
    new DefaultCancellable(hashedWheelTimer.newTimeout(createSingleTask(f), delay))

  private def createSingleTask(runnable: Runnable): TimerTask =
    new TimerTask() {
      def run(timeout: org.jboss.netty.akka.util.Timeout) {
        dispatcher.dispatchTask(() ⇒ runnable.run())
      }
    }

  private def createSingleTask(receiver: ActorRef, message: Any): TimerTask =
    new TimerTask {
      def run(timeout: org.jboss.netty.akka.util.Timeout) {
        receiver ! message
      }
    }

  private def createSingleTask(f: ⇒ Unit): TimerTask =
    new TimerTask {
      def run(timeout: org.jboss.netty.akka.util.Timeout) {
        dispatcher.dispatchTask(() ⇒ f)
      }
    }

  private def createContinuousTask(delay: Duration, receiver: ActorRef, message: Any): TimerTask = {
    new TimerTask {
      def run(timeout: org.jboss.netty.akka.util.Timeout) {
        // Check if the receiver is still alive and kicking before sending it a message and reschedule the task
        if (!receiver.isTerminated) {
          receiver ! message
          try timeout.getTimer.newTimeout(this, delay) catch {
            case _: IllegalStateException ⇒ // stop recurring if timer is stopped
          }
        } else {
          log.warning("Could not reschedule message to be sent because receiving actor has been terminated.")
        }
      }
    }
  }

  private def createContinuousTask(delay: Duration, f: ⇒ Unit): TimerTask = {
    new TimerTask {
      def run(timeout: org.jboss.netty.akka.util.Timeout) {
        dispatcher.dispatchTask(() ⇒ f)
        try timeout.getTimer.newTimeout(this, delay) catch {
          case _: IllegalStateException ⇒ // stop recurring if timer is stopped
        }
      }
    }
  }

  private def execDirectly(t: HWTimeout): Unit = {
    try t.getTask.run(t) catch {
      case e: InterruptedException ⇒ throw e
      case e: Exception            ⇒ log.error(e, "exception while executing timer task")
    }
  }

  def close() = {
    import scala.collection.JavaConverters._
    hashedWheelTimer.stop().asScala foreach execDirectly
  }
}

class DefaultCancellable(val timeout: org.jboss.netty.akka.util.Timeout) extends Cancellable {
  def cancel() {
    timeout.cancel()
  }

  def isCancelled: Boolean = {
    timeout.isCancelled
  }
}
<|MERGE_RESOLUTION|>--- conflicted
+++ resolved
@@ -450,14 +450,7 @@
           val lookupPath = path.elements.drop(1).mkString("/", "/", "")
           deployer.lookup(lookupPath)
         }
-<<<<<<< HEAD
         new RoutedActorRef(system, props.withRouter(router.adaptFromDeploy(depl)), supervisor, path)
-=======
-
-        actorOf(system, RoutedProps(routerFactory = routerFactory, connectionManager = new LocalConnectionManager(connections)), supervisor, path.name)
-
-      case unknown ⇒ throw new Exception("Don't know how to create this Actor - cause [" + unknown + "]")
->>>>>>> e18c924c
     }
   }
 
