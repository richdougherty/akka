/**
 *  Copyright (C) 2009-2012 Typesafe Inc. <http://www.typesafe.com>
 */
package akka.remote

import akka.testkit.AkkaSpec
<<<<<<< HEAD
=======
import akka.actor.ExtendedActorSystem
>>>>>>> 5f4d566a
import akka.util.duration._

@org.junit.runner.RunWith(classOf[org.scalatest.junit.JUnitRunner])
class RemoteConfigSpec extends AkkaSpec(
  """
  akka {
    actor {
      provider = "akka.remote.RemoteActorRefProvider"
    }
  }
  """) {

  "RemoteExtension" must {
    "be able to parse remote and cluster config elements" in {
      val settings = system.asInstanceOf[ExtendedActorSystem].provider.asInstanceOf[RemoteActorRefProvider].remoteSettings

<<<<<<< HEAD
      val settings = new RemoteSettings(system.settings.config, "")
      import settings._

      RemoteTransport must be("akka.remote.netty.NettyRemoteTransport")
      UntrustedMode must be(false)
      RemoteSystemDaemonAckTimeout must be(30 seconds)

      FailureDetectorThreshold must be(8)
      FailureDetectorMaxSampleSize must be(1000)

      InitialDelayForGossip must be(5 seconds)
      GossipFrequency must be(1 second)
      SeedNodes must be(Set())

=======
      //SharedSettings

      {
        import settings._

        RemoteTransport must equal("akka.remote.netty.NettyRemoteSupport")
        BackoffTimeout must equal(0 seconds)
        LogReceivedMessages must equal(false)
        LogSentMessages must equal(false)
      }

      //ServerSettings

      {
        import settings.serverSettings._
        SecureCookie must be(None)
        UsePassiveConnections must equal(true)
        Port must equal(2552)
        MessageFrameSize must equal(1048576L)
        RequireCookie must equal(false)
        UntrustedMode must equal(false)
        Backlog must equal(4096)
        ExecutionPoolKeepAlive must equal(1 minute)
        ExecutionPoolSize must equal(4)
        MaxChannelMemorySize must equal(0)
        MaxTotalMemorySize must equal(0)
      }

      //ClientSettings

      {
        import settings.clientSettings._
        SecureCookie must be(None)
        ReconnectDelay must equal(5 seconds)
        ReadTimeout must equal(1 hour)
        ReconnectionTimeWindow must equal(10 minutes)
        ConnectionTimeout must equal(10 seconds)
      }

      // TODO cluster config will go into akka-cluster/reference.conf when we enable that module
      settings.SeedNodes must be('empty)
>>>>>>> 5f4d566a
    }
  }
}<|MERGE_RESOLUTION|>--- conflicted
+++ resolved
@@ -4,10 +4,7 @@
 package akka.remote
 
 import akka.testkit.AkkaSpec
-<<<<<<< HEAD
-=======
 import akka.actor.ExtendedActorSystem
->>>>>>> 5f4d566a
 import akka.util.duration._
 
 @org.junit.runner.RunWith(classOf[org.scalatest.junit.JUnitRunner])
@@ -23,9 +20,6 @@
   "RemoteExtension" must {
     "be able to parse remote and cluster config elements" in {
       val settings = system.asInstanceOf[ExtendedActorSystem].provider.asInstanceOf[RemoteActorRefProvider].remoteSettings
-
-<<<<<<< HEAD
-      val settings = new RemoteSettings(system.settings.config, "")
       import settings._
 
       RemoteTransport must be("akka.remote.netty.NettyRemoteTransport")
@@ -38,50 +32,6 @@
       InitialDelayForGossip must be(5 seconds)
       GossipFrequency must be(1 second)
       SeedNodes must be(Set())
-
-=======
-      //SharedSettings
-
-      {
-        import settings._
-
-        RemoteTransport must equal("akka.remote.netty.NettyRemoteSupport")
-        BackoffTimeout must equal(0 seconds)
-        LogReceivedMessages must equal(false)
-        LogSentMessages must equal(false)
-      }
-
-      //ServerSettings
-
-      {
-        import settings.serverSettings._
-        SecureCookie must be(None)
-        UsePassiveConnections must equal(true)
-        Port must equal(2552)
-        MessageFrameSize must equal(1048576L)
-        RequireCookie must equal(false)
-        UntrustedMode must equal(false)
-        Backlog must equal(4096)
-        ExecutionPoolKeepAlive must equal(1 minute)
-        ExecutionPoolSize must equal(4)
-        MaxChannelMemorySize must equal(0)
-        MaxTotalMemorySize must equal(0)
-      }
-
-      //ClientSettings
-
-      {
-        import settings.clientSettings._
-        SecureCookie must be(None)
-        ReconnectDelay must equal(5 seconds)
-        ReadTimeout must equal(1 hour)
-        ReconnectionTimeWindow must equal(10 minutes)
-        ConnectionTimeout must equal(10 seconds)
-      }
-
-      // TODO cluster config will go into akka-cluster/reference.conf when we enable that module
-      settings.SeedNodes must be('empty)
->>>>>>> 5f4d566a
     }
   }
 }